--- conflicted
+++ resolved
@@ -59,10 +59,7 @@
 
     if response.status_code == 200:
         elevations = response.json()["results"]
-<<<<<<< HEAD
-=======
 
->>>>>>> 9169f84b
         # Extract data into a DataFrame
         df = pd.DataFrame([
             {'lat': d['location']['lat'], 'lon': d['location']['lng'], 'elevation': d['elevation']}
@@ -72,10 +69,7 @@
         # Create a pivot table to reshape the data into a grid
         grid = df.pivot(index='lat', columns='lon', values='elevation')
 
-<<<<<<< HEAD
-=======
         # Create the xarray DataArray
->>>>>>> 9169f84b
         da = xr.DataArray(
             data=grid.values,
             dims=["lat", "lon"],
@@ -89,10 +83,6 @@
         # interpolate to latitudes and longitudes
         da = da.interp(lat=latitudes, lon=longitudes)
 
-<<<<<<< HEAD
-        # Create the xarray Dataset
-=======
->>>>>>> 9169f84b
         return da
 
     else:
